from pdb import set_trace
import numpy as np
from typing import Callable, Any, Tuple, List, Union
from scipy.optimize import fmin_l_bfgs_b

from ..Solution import Solution
from .OnePlusOne_CMA import OnePlusOne_CMA, OnePlusOne_Cholesky_CMA
from .mies import MIES

__all__ = [
    'OnePlusOne_CMA', 'OnePlusOne_Cholesky_CMA', 'MIES', 'argmax_restart'
]

def argmax_restart(
<<<<<<< HEAD
        obj_func: Callable,
        search_space,
        h: Callable = None,
        g: Callable = None,
        eval_budget: int = 100,
        n_restart: int = 10,
        wait_iter: int = 3,
        optimizer: str = 'BFGS',
        logger = None
=======
    obj_fun: Callable,
    search_space,
    h: Callable = None,
    g: Callable = None,
    eval_type: str = 'list',
    eval_budget: int = 100,
    n_restart: int = 10,
    wait_iter: int = 3,
    optimizer: str = 'BFGS',
    logger = None
>>>>>>> cfe156a8
    ):
    # lists of the best solutions and acquisition values from each restart
    xopt, fopt = [], []
    best = -np.inf
    wait_count = 0

<<<<<<< HEAD
    # TODO: this should be removed
=======
    # TODO: this part should be re-designed
    h_, g_ = h, g
    if eval_type == 'dict':
        var = search_space.var_name
        if h is not None:
            h_ = lambda x: h({k: x[i] for i, k in enumerate(var)})
        if g is not None:
            g_ = lambda x: g({k: x[i] for i, k in enumerate(var)})

>>>>>>> cfe156a8
    if (h is not None or g is not None) and optimizer == 'BFGS':
        optimizer = 'OnePlusOne_Cholesky_CMA'

    for iteration in range(n_restart):
        x0 = search_space.sampling(N=1, method='uniform')[0]

        # TODO: add constraint handling for BFGS
        if optimizer == 'BFGS':
            mask = np.nonzero(search_space.C_mask | search_space.O_mask)[0]
            bounds = np.array([search_space.bounds[i] for i in mask])

            if not all([isinstance(_, float) for _ in x0]):
                raise ValueError('BFGS is not supported with mixed variable types.')

            func = lambda x: tuple(map(lambda x: -1. * x, obj_fun(x)))
            xopt_, fopt_, stop_dict = fmin_l_bfgs_b(
                func, x0, pgtol=1e-8, factr=1e6,
                bounds=bounds, maxfun=eval_budget
            )

            xopt_ = xopt_.flatten().tolist()
            if not isinstance(fopt_, float):
                fopt_ = float(fopt_)
            fopt_ = -fopt_

            if logger is not None and stop_dict['warnflag'] != 0:
                logger.debug(
                    'L-BFGS-B terminated abnormally with the state: %s'%stop_dict
                )

        elif optimizer == 'OnePlusOne_Cholesky_CMA':
            lb, ub = list(zip(*search_space.bounds))
<<<<<<< HEAD
            xopt_, fopt_, stop_dict = OnePlusOne_Cholesky_CMA(
                search_space.dim, obj_func, h=h, g=g,
                lb=lb, ub=ub, max_FEs=eval_budget,
                minimize=False, verbose=False
            ).run()
            stop_dict['funcalls'] = stop_dict['FEs']

        elif optimizer == 'MIES':
            xopt_, fopt_, stop_dict = MIES(
                search_space, obj_func, eq_func=h, ineq_func=g,
=======
            opt = OnePlusOne_Cholesky_CMA(
                dim=search_space.dim, obj_fun=obj_fun,
                h=h_, g=g_, lb=lb, ub=ub, max_FEs=eval_budget,
                ftol=1e-4, xtol=1e-4, n_restart=0,
                minimize=False, verbose=False
            )
            xopt_, fopt_, stop_dict = opt.run()

            if 'FEs' in stop_dict:
                stop_dict['funcalls'] = stop_dict['FEs']
            else:
                stop_dict['funcalls'] = opt.eval_count

        elif optimizer == 'MIES':
            xopt_, fopt_, stop_dict = MIES(
                search_space, obj_fun, eq_func=h_, ineq_func=g_,
>>>>>>> cfe156a8
                max_eval=eval_budget, minimize=False,
                verbose=False, eval_type='list'
            ).optimize()

        if fopt_ > best:
            best = fopt_
            wait_count = 0

            if logger is not None:
                logger.debug(
                    'restart : %d - funcalls : %d - Fopt : %f'%(iteration + 1,
                    stop_dict['funcalls'], fopt_)
                )
        else:
            wait_count += 1

        eval_budget -= stop_dict['funcalls']
        xopt.append(xopt_)
        fopt.append(fopt_)

        if eval_budget <= 0 or wait_count >= wait_iter:
            break

    idx = np.argsort(fopt)[::-1]
    return xopt[idx[0]], fopt[idx[0]]<|MERGE_RESOLUTION|>--- conflicted
+++ resolved
@@ -12,7 +12,6 @@
 ]
 
 def argmax_restart(
-<<<<<<< HEAD
         obj_func: Callable,
         search_space,
         h: Callable = None,
@@ -22,27 +21,12 @@
         wait_iter: int = 3,
         optimizer: str = 'BFGS',
         logger = None
-=======
-    obj_fun: Callable,
-    search_space,
-    h: Callable = None,
-    g: Callable = None,
-    eval_type: str = 'list',
-    eval_budget: int = 100,
-    n_restart: int = 10,
-    wait_iter: int = 3,
-    optimizer: str = 'BFGS',
-    logger = None
->>>>>>> cfe156a8
     ):
     # lists of the best solutions and acquisition values from each restart
     xopt, fopt = [], []
     best = -np.inf
     wait_count = 0
 
-<<<<<<< HEAD
-    # TODO: this should be removed
-=======
     # TODO: this part should be re-designed
     h_, g_ = h, g
     if eval_type == 'dict':
@@ -52,7 +36,6 @@
         if g is not None:
             g_ = lambda x: g({k: x[i] for i, k in enumerate(var)})
 
->>>>>>> cfe156a8
     if (h is not None or g is not None) and optimizer == 'BFGS':
         optimizer = 'OnePlusOne_Cholesky_CMA'
 
@@ -85,18 +68,6 @@
 
         elif optimizer == 'OnePlusOne_Cholesky_CMA':
             lb, ub = list(zip(*search_space.bounds))
-<<<<<<< HEAD
-            xopt_, fopt_, stop_dict = OnePlusOne_Cholesky_CMA(
-                search_space.dim, obj_func, h=h, g=g,
-                lb=lb, ub=ub, max_FEs=eval_budget,
-                minimize=False, verbose=False
-            ).run()
-            stop_dict['funcalls'] = stop_dict['FEs']
-
-        elif optimizer == 'MIES':
-            xopt_, fopt_, stop_dict = MIES(
-                search_space, obj_func, eq_func=h, ineq_func=g,
-=======
             opt = OnePlusOne_Cholesky_CMA(
                 dim=search_space.dim, obj_fun=obj_fun,
                 h=h_, g=g_, lb=lb, ub=ub, max_FEs=eval_budget,
@@ -113,7 +84,6 @@
         elif optimizer == 'MIES':
             xopt_, fopt_, stop_dict = MIES(
                 search_space, obj_fun, eq_func=h_, ineq_func=g_,
->>>>>>> cfe156a8
                 max_eval=eval_budget, minimize=False,
                 verbose=False, eval_type='list'
             ).optimize()
