--- conflicted
+++ resolved
@@ -199,13 +199,9 @@
         if self._eval_type == 'list':
             X = X.tolist()
         elif self._eval_type == 'dict':
-<<<<<<< HEAD
-            X = [self._space.to_dict(x) for x in pop]
+            X = X.to_dict()
         elif self._eval_type == 'dataframe':
             X = pop.to_dataframe()
-=======
-            X = X.to_dict()
->>>>>>> 5cd24b60
 
         if len(pop.shape) == 1:  # one solution
             # make `np.array` here is not needed
